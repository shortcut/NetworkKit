--- conflicted
+++ resolved
@@ -10,7 +10,6 @@
     let json: [String: String]?
 }
 
-<<<<<<< HEAD
 struct TestModel: Decodable {
     let code: Int
     let description: String
@@ -19,13 +18,13 @@
 struct TestErrorModel: Decodable {
     let code: Int
     let description: String
-=======
+}
+    
 struct HTTPBinArrayResult: Decodable {
     let url: String
     let form: [String: String]?
     let args: [String: [String]]?
     let json: [String: String]?
->>>>>>> 4c270199
 }
 
 final class NetworkKitTests: XCTestCase {
@@ -137,40 +136,10 @@
                           "message": "cool",
                           "number": "23"]
 
-<<<<<<< HEAD
-        webService.request(withPath: "get", method: .get, queryParameters: parameters) { (response: Response<HTTPBinResult, EmptyErrorResponse>) in
-            
-            XCTAssertTrue(Thread.isMainThread)
-
-=======
-        
-        webService.request(withPath: "get", method: .get, queryParameters: QueryParameters(parameters)) { (response: Response<HTTPBinResult, NetworkStackError>) in
-            switch response.result {
-            case let .success(httpBinResult):
-                XCTAssertEqual((response.response as? HTTPURLResponse)?.statusCode, 200)
-                XCTAssertEqual(httpBinResult.args, parameters)
-
-            case let .failure(error):
-                XCTFail()
-                print("error: \(error)")
-            }
-
-            expectation.fulfill()
-        }
-
-        wait(for: [expectation], timeout: 3)
-    }
-    
-    func testGetRequestQueryParamsOptions() {
-        let expectation = XCTestExpectation(description: "make get request with query parameters")
-
-        let parameters = ["number": ["23", "252", "12"]]
-
-        var query = QueryParameters(parameters)
-        query.arrayFormat = .duplicatedKeys
-        
-        webService.request(withPath: "get", method: .get, queryParameters: query) { (response: Response<HTTPBinArrayResult, NetworkStackError>) in
->>>>>>> 4c270199
+        webService.request(withPath: "get", method: .get, queryParameters: QueryParameters(parameters)) { (response: Response<HTTPBinResult, EmptyErrorResponse>) in
+            
+            XCTAssertTrue(Thread.isMainThread)
+
             switch response.result {
             case let .success(httpBinResult):
                 XCTAssertEqual((response.response as? HTTPURLResponse)?.statusCode, 200)
