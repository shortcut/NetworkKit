//
//  Endpoint.swift
//  Network-Testing
//
//  Created by Vikram on 05/09/2019.
//  Copyright © 2019 Vikram. All rights reserved.
//

import Foundation

public enum HTTPMethod: String {
    case get
    case post
    case put
    case delete

    var value: String {
        return rawValue.uppercased()
    }
}

public enum NetworkStackError: Error {
    case requestIsMissing
    case paringError(Error)
    case invalidURL
    case responseError(Error)
    case dataMissing
    case responseMissing
    case errorResponse
    case middlewareError(Error)
}

public struct EmptyErrorResponse: Decodable {
}

public typealias HTTPHeaders = [String: String]
public typealias ResponseCallback<SuccessType, ErrorType> = (Response<SuccessType, ErrorType>) -> Void
public typealias ResultDataCallback = (URLRequest?, URLResponse?, Result<Data, NetworkStackError>) -> Void
<<<<<<< HEAD
public typealias DataCallback = (URLRequest?, URLResponse?, Data?, NetworkStackError?) -> Void
public typealias ResultRequestCallback<T> = (Response<T, EmptyErrorResponse>) -> Void

public typealias QueryParameters = [String: String]
=======
public typealias ResultStatusCodeCallBack = (Result<Int, NetworkStackError>) -> Void
>>>>>>> 4c270199
public typealias TaskCallback = (Data?, URLResponse?, Error?) -> Void

public enum HTTPBodyType {
    case json
    case formEncoded(parameters: [String: String])
    case none
}

public protocol ResponseSuccessSelector {
    func isSuccess<SuccessType, ErrorResponseType>(_ response: Response<SuccessType, ErrorResponseType>) -> Bool
}

public struct DefaultResponseSuccessSelector: ResponseSuccessSelector {
    public init() {}
    public func isSuccess<SuccessType, ErrorResponseType>(_ response: Response<SuccessType, ErrorResponseType>) -> Bool {
        if case .failure = response.result {
            return false
        }
        
        if let statusCode = response.statusCode, statusCode < 400 {
            return true
        }
        else {
            return false
        }
    }
}

public struct Response<SuccessType, ErrorResponseType> {
    public let request: URLRequest?
    public let response: URLResponse?

    public var data: Data?
    public var result: Result<SuccessType, NetworkStackError>

    public var errorResponse: ErrorResponseType?

    public var statusCode: Int? {
        guard let response = self.response as? HTTPURLResponse else { return nil }
        return response.statusCode
    }
    
    public func localizedStringForStatusCode() -> String? {
        guard let statusCode = self.statusCode else { return nil }
        return HTTPURLResponse.localizedString(forStatusCode: statusCode)
    }

    public var allHeaderFields: [AnyHashable : Any]? {
        guard let response = self.response as? HTTPURLResponse else { return nil }
        return response.allHeaderFields
    }
}

public struct Request {
    var task: URLSessionTask?
    var error: Error?
    var request: URLRequest?
    var response: URLResponse?

    public func cancel() {
        task?.cancel()
    }
    
    public init() {}
}<|MERGE_RESOLUTION|>--- conflicted
+++ resolved
@@ -36,14 +36,9 @@
 public typealias HTTPHeaders = [String: String]
 public typealias ResponseCallback<SuccessType, ErrorType> = (Response<SuccessType, ErrorType>) -> Void
 public typealias ResultDataCallback = (URLRequest?, URLResponse?, Result<Data, NetworkStackError>) -> Void
-<<<<<<< HEAD
 public typealias DataCallback = (URLRequest?, URLResponse?, Data?, NetworkStackError?) -> Void
 public typealias ResultRequestCallback<T> = (Response<T, EmptyErrorResponse>) -> Void
 
-public typealias QueryParameters = [String: String]
-=======
-public typealias ResultStatusCodeCallBack = (Result<Int, NetworkStackError>) -> Void
->>>>>>> 4c270199
 public typealias TaskCallback = (Data?, URLResponse?, Error?) -> Void
 
 public enum HTTPBodyType {
